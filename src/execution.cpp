--- conflicted
+++ resolved
@@ -87,17 +87,7 @@
     std::string pixel_type;
     std::string type_id;
 
-<<<<<<< HEAD
-    if (arr->dim() < 3)
-    {
-      ndim = "2";
-      pos_type = "int2";
-      pos = "(pos0, pos1)";
-    }
-    else
-=======
     switch (arr.dim())
->>>>>>> 60d9dceb
     {
       case 1:
         ndim = "1";
@@ -294,14 +284,6 @@
       defines = cle::oclDefines(parameters, constants);
       break;
   }
-<<<<<<< HEAD
-=======
-
-  // getPreamble: not implemented yet
-  std::string program_source;
-  std::string preamble = cle::BackendManager::getInstance().getBackend().getPreamble();
-  std::string kernel_name = kernel_func.first;
->>>>>>> 60d9dceb
   program_source.reserve(preamble.size() + defines.size() + kernel_source.size());
   program_source += defines;
   program_source += preamble;
