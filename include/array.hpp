#ifndef __INCLUDE_ARRAY_HPP
#define __INCLUDE_ARRAY_HPP

#include "backend.hpp"
#include "device.hpp"
#include "utils.hpp"

#include <algorithm>
#include <variant>

namespace cle
{

// @StRigaud TODO:
// - enable cl_image and cudaArray
// - enable backend management of cl_image and cudaArray
// - add memory type enum and friend operator (buffer, image)
// - add tests corresponding to cl_image and cudaArray managment
class Array
{
public:
  using ParameterType = std::variant<Array, float, int>;

  Array() = default;
  Array(const size_t & width,
        const size_t & height,
        const size_t & depth,
        const dType &  data_type,
        const mType &  mem_type);
<<<<<<< HEAD
  Array(const size_t &          width,
        const size_t &          height,
        const size_t &          depth,
        const dType &           data_type,
        const mType &           mem_type,
        const Device::Pointer & device_ptr);
  Array(const size_t &          width,
        const size_t &          height,
        const size_t &          depth,
        const dType &           data_type,
        const mType &           mem_type,
        const void *            host_data,
        const Device::Pointer & device_ptr);
=======
  Array(const size_t &    width,
        const size_t &    height,
        const size_t &    depth,
        const dType &     data_type,
        const mType &     mem_type,
        const DevicePtr & device_ptr);
  Array(const size_t &    width,
        const size_t &    height,
        const size_t &    depth,
        const dType &     data_type,
        const mType &     mem_type,
        const void *      host_data,
        const DevicePtr & device_ptr);
  Array(const Array & src);
>>>>>>> 4fb94783
  ~Array();

  auto
  allocate() -> void;
  auto
  write(const void * host_data) -> void;
  auto
  read(void * host_data) const -> void;
  auto
  copy(const Array & dst) const -> void;

  template <typename T>
  auto
  fill(const T & value) const -> void
  {
    if (!initialized())
    {
      std::cerr << "Error: Arrays are not initialized_" << std::endl;
    }
    if (dim() > 1)
    {
      backend_.setMemory(
        device(), get(), width(), height(), depth(), bytesPerElements(), static_cast<const void *>(&value));
    }
    else
    {
      backend_.setMemory(
        device(), get(), nbElements() * bytesPerElements(), static_cast<const void *>(&value), bytesPerElements());
    }
    // backend_.setMemory(device(), get(), nbElements() * bytesPerElements(), static_cast<const void *>(&value),
    // sizeof(T));
  }

  [[nodiscard]] auto
  nbElements() const -> size_t;
  [[nodiscard]] auto
  width() const -> size_t;
  [[nodiscard]] auto
  height() const -> size_t;
  [[nodiscard]] auto
  depth() const -> size_t;
  [[nodiscard]] auto
  bytesPerElements() const -> size_t;
  [[nodiscard]] auto
  dtype() const -> dType;
  [[nodiscard]] auto
  mtype() const -> mType;
  [[nodiscard]] auto
  device() const -> Device::Pointer;
  [[nodiscard]] auto
  dim() const -> unsigned int;
  [[nodiscard]] auto
  initialized() const -> bool;
  [[nodiscard]] auto
  shortType() const -> std::string;
  [[nodiscard]] auto
  get() const -> void **;
  [[nodiscard]] auto
  c_get() const -> const void **;

  friend auto
  operator<<(std::ostream & out, const Array & array) -> std::ostream &
  {
    out << array.memType_ << " Array ([" << array.width_ << "," << array.height_ << "," << array.depth_
        << "], dtype=" << array.bytesPerElements() << ")";
    return out;
  }

private:
  using DataPtr = std::shared_ptr<void *>;

  mType           memType_ = mType::Buffer;
  dType           dataType_ = dType::Float;
  size_t          width_ = 1;
  size_t          height_ = 1;
  size_t          depth_ = 1;
  bool            initialized_ = false;
  Device::Pointer device_ = nullptr;
  DataPtr         data_ = std::make_shared<void *>(nullptr);
  const Backend & backend_ = cle::BackendManager::getInstance().getBackend();
};

} // namespace cle

#endif // __INCLUDE_ARRAY_HPP<|MERGE_RESOLUTION|>--- conflicted
+++ resolved
@@ -19,7 +19,7 @@
 class Array
 {
 public:
-  using ParameterType = std::variant<Array, float, int>;
+  using ParameterType = std::variant<const Array*, const float, const int>;
 
   Array() = default;
   Array(const size_t & width,
@@ -27,21 +27,6 @@
         const size_t & depth,
         const dType &  data_type,
         const mType &  mem_type);
-<<<<<<< HEAD
-  Array(const size_t &          width,
-        const size_t &          height,
-        const size_t &          depth,
-        const dType &           data_type,
-        const mType &           mem_type,
-        const Device::Pointer & device_ptr);
-  Array(const size_t &          width,
-        const size_t &          height,
-        const size_t &          depth,
-        const dType &           data_type,
-        const mType &           mem_type,
-        const void *            host_data,
-        const Device::Pointer & device_ptr);
-=======
   Array(const size_t &    width,
         const size_t &    height,
         const size_t &    depth,
@@ -56,7 +41,6 @@
         const void *      host_data,
         const DevicePtr & device_ptr);
   Array(const Array & src);
->>>>>>> 4fb94783
   ~Array();
 
   auto
